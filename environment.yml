# to create a new conda environment, run:
# >> conda env create -f environment.yml
# to update your existing conda environment, run:
# >> conda env update -f environment.yml
#
# to create a new environment with a different name, run:
# >> conda env create --name ENV_NAME --file=environment.yml
# ----------------------------------------------------------
name: nsds_nwb
channels:
  - defaults
  - conda-forge
dependencies:
  - python=3.7
  - pip
  - numpy
  - scipy
  - h5py
  - hdmf
  - hdf5
  - pynwb
  - pyyaml
  - imageio
<<<<<<< HEAD
  - pytest
  - flake8
=======
  - pandas
>>>>>>> 5ca8d302

  - pip:
    - tdt
    - odfpy
    - sphinx-rtd-theme
    - sphinx-gallery<|MERGE_RESOLUTION|>--- conflicted
+++ resolved
@@ -21,12 +21,9 @@
   - pynwb
   - pyyaml
   - imageio
-<<<<<<< HEAD
   - pytest
   - flake8
-=======
   - pandas
->>>>>>> 5ca8d302
 
   - pip:
     - tdt
