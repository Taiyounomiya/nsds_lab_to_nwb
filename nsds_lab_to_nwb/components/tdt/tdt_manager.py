--- conflicted
+++ resolved
@@ -1,7 +1,6 @@
 import logging.config
 from pynwb.ecephys import ElectricalSeries
 
-<<<<<<< HEAD
 from nsds_lab_to_nwb.components.tdt.tdt_reader import TDTReader
 
 logger = logging.getLogger(__name__)
@@ -11,30 +10,6 @@
     def __init__(self, raw_tdt_path):
         # TDTReader.__init__(self, raw_tdt_path)
         self.tdt_reader = TDTReader(raw_tdt_path)
-=======
-BUFFER_SIZE = 32  # Buffer these many channels into a chunk
-
-
-class TdtManager():
-    def __init__(self, tdt_path, verbose=False):
-        self.tdt_path = tdt_path
-        self.verbose = verbose
-        self.tdt_object = self.get_tdt_object()
-        self.tdt_streams = self.get_stream_list()
-
-        if self.verbose:
-            print('Available streams:')
-            print(self.tdt_streams)
-
-    def get_tdt_object(self):
-        tdt_object = tdt.read_block(self.tdt_path, headers=1)
-        return tdt_object
-
-    def get_stream_list(self):
-        x = list(self.tdt_object['stores'].__dict__.items())
-        streams = [e[0] for e in x]
-        return streams
->>>>>>> 8ec8ece6
 
     def extract(self, device_name, dev_conf, electrode_table_region):
         '''
@@ -48,7 +23,6 @@
         Returns:
         - e_series: (ElectricalSeries) to be added to the NWB file (returns None if specifed device_name does not exist)
         '''
-<<<<<<< HEAD
         logger.info('Extracting for device: {}'.format(device_name))
 
         stream_list = self.tdt_reader.streams
@@ -71,15 +45,6 @@
 
         data, tdt_params = result[0], result[1]
         data = data.T #tranpose to long form matrix
-=======
-        if device_name not in self.tdt_streams:
-            error_message = 'Device or stream not found. Available streams: '
-            for stream in self.tdt_streams:
-                error_message += stream + ', '
-            raise AttributeError(error_message)
-            
-        data, tdt_params = self.__extract_stream_data(device_name, dev_conf)
->>>>>>> 8ec8ece6
         rate = tdt_params['sample_rate']
         start_time = tdt_params['start_time']
 
@@ -87,86 +52,7 @@
         e_series = ElectricalSeries(name=device_name,
                                     data=data,
                                     electrodes=electrode_table_region,
-<<<<<<< HEAD
                                     starting_time=0.,
-=======
-                                    starting_time=start_time,
->>>>>>> 8ec8ece6
                                     rate=rate,
                                     )
-<<<<<<< HEAD
-        return e_series
-=======
-        return e_series
-    
-    def __extract_stream_data(self, device_name, dev_conf):
-        tdt_struct = tdt.read_block(self.tdt_path, store=device_name)
-        stream = tdt_struct.streams[device_name]
-        data = stream.data.T
-        parameters = {'start_time': stream.start_time,
-                      'sample_rate': stream.fs}
-        return data, parameters
-        
-    ### Iterative now fails bc it results in a eseries of 1 and 0s ###
-    ### Not sure what changed from last time ###
-    # def __iter_tdt_channels(self, tdt_path, stream, header, num_channels):
-    #     '''
-    #     generator function for DataIterator, yields one channel each iteration
-
-    #     Args:
-    #     - tdt_path : (str) path for tdt directory
-    #     - stream : (str) data stream name such as'ECoG' or 'Poly'
-    #     - header : (struct) returned by tdt.read_block has recording meta-data
-    #     - num_channels : (int) number of channels in the data stream
-
-    #     Yields:
-    #     - ch_data : (iterator object) iterator object for one channel
-    #     '''
-    #     # This is inefficient because it loads all streams. I believe there's
-    #     # No way to select streams to load. Possible future improvement
-    #     for ch in range(num_channels):
-    #         tdt_ch = ch + 1
-    #         tdt_struct = tdt.read_block(tdt_path,
-    #                                     channel=tdt_ch,
-    #                                     headers=header,
-    #                                     evtype=['streams'])
-    #         ch_data = tdt_struct.streams[stream].data
-
-    #         # Transpose data because that's what NWB expects
-    #         ch_data = np.reshape(1, -1)
-    #         yield ch_data
-    #     return
-
-    # def __extract_stream_data(self, device_name, dev_conf):
-    #     '''
-    #     generator function for DataIterator, yields one channel each iteration
-
-    #     Args:
-    #     - device_name : (str) data stream name such as'ECoG' or 'Poly'
-    #     - dev_conf: (dict) metadata for the device.
-    #                        nwb_builder.metadata['device'][device_name]       
-
-    #     Returns: data, tdt_parms (tuple): 
-    #     - data : (DataChunkIterator) tdt data as an iterator object
-    #     - tdt_params: (dict) tdt recording meta-data
-    #     '''
-    #     tdt_path = self.tdt_path
-    #     header = self.tdt_object
-    #     tdt_tmp = tdt.read_block(tdt_path, channel=1)
-
-    #     num_channels = len(np.unique(header.stores[device_name].chan))
-    #     num_samples = len(tdt_tmp.streams[device_name].data) // num_channels
-    #     # Iteratively write one channel at a time
-    #     stream_data = DataChunkIterator(data=self.__iter_tdt_channels(
-    #         tdt_path,
-    #         device_name,
-    #         header,
-    #         num_channels),
-    #         maxshape=(num_samples, num_channels),
-    #         buffer_size=BUFFER_SIZE)
-    #     stream_parameters = {}
-    #     stream_parameters['sample_rate'] = header.stores[device_name].fs
-    #     stream_parameters['num_channels'] = num_channels
-    #     stream_parameters['num_samples'] = num_samples
-    #     return stream_data, stream_parameters
->>>>>>> 8ec8ece6
+        return e_series