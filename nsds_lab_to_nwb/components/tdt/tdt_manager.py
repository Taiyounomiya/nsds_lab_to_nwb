--- conflicted
+++ resolved
@@ -36,7 +36,6 @@
         return e_series
     
     def __iter_tdt_channels(self, tdt_path, stream, header, num_channels):
-<<<<<<< HEAD
         '''
         generator function for DataIterator, yields one channel each iteration
 
@@ -51,10 +50,7 @@
         '''
         # This is inefficient because it loads all streams. I believe there's
         # No way to select streams to load. Possible future improvement
-=======
-        #this is inefficient because it loads all streams. As far as I can tell,
-        #there's no way to select streams to load
->>>>>>> 35374967
+
         for ch in range(num_channels):
             tdt_ch = ch + 1
             tdt_struct = tdt.read_block(tdt_path, 
@@ -62,12 +58,9 @@
                                         headers=header, 
                                         evtype=['streams'])
             ch_data = tdt_struct.streams[stream].data
-<<<<<<< HEAD
+
             # Transpose data because that's what NWB expects
             ch_data = np.reshape(1, -1)  
-=======
-            ch_data = np.reshape(1, -1) #weird quirk to make data samples x channels since it's tranposed downstream
->>>>>>> 35374967
             yield ch_data
         return
 
@@ -94,15 +87,11 @@
                                   maxshape= (num_samples, num_channels), 
                                   buffer_size=BUFFER_SIZE) 
         tdt_params = {}
-<<<<<<< HEAD
         # Serial numeric timestamp for when recording start
         tdt_params['start_time'] = header.start_time[0]
         tdt_params['stop_time']  = header.stop_time[0]
+        
         # This will convert the time stamp to a datetime.
-=======
-        tdt_params['start_time'] = header.start_time[0] #returning numeric since that's what nwb wants for an eseries
-        tdt_params['stop_time']  = header.stop_time[0]
->>>>>>> 35374967
         #tdt_params['stop_time'] = dt.datetime.fromtimestamp(header.stop_time[0])
         tdt_params['sample_rate'] = header.stores[device_name].fs
         return data, tdt_params   
